
--------------------------------------------------------------------------------
-- SpeciesComponent
--
-- Holds information about an entity representing a species
--------------------------------------------------------------------------------
class 'SpeciesComponent' (Component)

SPECIES_NUM = 0

function SpeciesComponent:__init(name)
    Component.__init(self)
    self.num = SPECIES_NUM
    SPECIES_NUM = SPECIES_NUM + 1
    if name == nil then
        self.name = "noname"..self.num
    else
        self.name = name
    end

    self.organelles = {} -- stores a table of organelle {q,r,name} tables

    self.avgCompoundAmounts = {} -- maps each compound name to the amount a new spawn should get. Nonentries are zero.
                                 -- we could also add some measure of variability to make things more ...variable.
    self.compoundPriorities = {} -- maps compound name to priority.
end

--is this still todo?
--todo - store moar data
function SpeciesComponent:load(storage)
    Component.load(self, storage)
    self.name = storage:get("name", "")
    self.compoundPriorities = {}
    priorityData = storage:get("compoundPriorities", nil)
    organelleData = storage:get("organelleData", nil)
    self.organelles = {}
    if organelleData ~= nil then
        i = 1
        while organelleData:contains(""..i) do
            organelle = {}
            orgData = organelleData:get(""..i, nil)
            if orgData ~= nil then
                organelle.name = orgData:get("name", "")
<<<<<<< HEAD
                organelle.q = orgData:get("q", 0)
                organelle.r = orgData:get("r", 0)
                organelle.rotation = orgData:get("rotation", 0)
=======
                organelle.q = tonumber(orgData:get("q", 0))
                organelle.r = tonumber(orgData:get("r", 0))
>>>>>>> dad5c012
            end
            self.organelles[i] = organelle
            i = i + 1
        end
    end
end

--todo
function SpeciesComponent:storage()
    local storage = Component.storage(self)
    storage:set("name", self.name)
    compoundPriorities = StorageContainer()
    for k,v in pairs(self.compoundPriorities) do
        compoundPriorities:set(k,v)
    end
    storage:set("compoundPriorities", compoundPriorities)
    organelles = StorageContainer()
    for i, org in ipairs(self.organelles) do
        orgData = StorageContainer()
        orgData:set("name", org.name)
        orgData:set("q", org.q)
        orgData:set("r", org.r)
        orgData:set("rotation", org.rotation)
        organelles:set(""..i, orgData)
    end
    storage:set("organelleData", organelles)
    return storage
end

function SpeciesComponent:mutate(aiControlled, population)
    --[[
    SpeciesComponent:mutate should call the correct evolution-handler
    (Ie, trigger an entry into microbe editor for player; and auto-evo 
    for AI), and then create and add the new species to the system.
    - uses the population to access information about 
    
    For player mutation, this would be the entry point into the editor

    - note, this architecture may be reconsidered

    ]]
end


-- Given a newly-created microbe, this sets the organelles and all other species-specific microbe data
--  like agent codes, for example.
function SpeciesComponent:template(microbe)
    microbe.microbe.speciesName = self.name
    -- give it organelles
    for i, orgdata in pairs(self.organelles) do
        organelle = OrganelleFactory.makeOrganelle(orgdata)
        microbe:addOrganelle(orgdata.q, orgdata.r, orgdata.rotation, organelle)
    end

    for compoundID, amount in pairs(self.avgCompoundAmounts) do
        if amount ~= 0 then
            microbe:storeCompound(compoundID, amount, false)
        end
    end
    for compoundID, priority in pairs(self.compoundPriorities) do
        if priority ~= 0 then
            microbe:setDefaultCompoundPriority(compoundID, priority)
        end
    end
    -- complimentary serving of atp
    --newMicrobe:storeCompound(CompoundRegistry.getCompoundId("atp"), 10)
    return microbe
end

--[[
Modify the species, using a microbe as the template for the new genome.

]]
function SpeciesComponent:fromMicrobe(microbe)
    microbe = microbe.microbe -- shouldn't break, I think
    self.name = microbe.speciesName
    --print("self.name: "..self.name)
    -- Create species' organelle data
    for i, organelle in pairs(microbe.organelles) do
        --print(i)
        local data = {}
        data.name = organelle.name
        data.q = organelle.position.q
        data.r = organelle.position.r
        data.rotation = organelle.rotation
        self.organelles[i] = data
    end
end

REGISTER_COMPONENT("SpeciesComponent", SpeciesComponent)

SPECIES_SIM_INTERVAL = 20000

--------------------------------------------------------------------------------
-- SpeciesSystem
--
-- System for estimating and simulating population count for various species
--------------------------------------------------------------------------------
class 'SpeciesSystem' (System)

function SpeciesSystem:__init()
    System.__init(self)
    
    self.entities = EntityFilter(
        {
            SpeciesComponent
        },
        true
    )
    self.timeSinceLastCycle = 0
end

-- Override from System
function SpeciesSystem:init(gameState)
    System.init(self, gameState)
    self.entities:init(gameState)
end

-- Override from System
function SpeciesSystem:shutdown()
    self.entities:shutdown()
    System.shutdown(self)
end

-- Override from System
function SpeciesSystem:activate()
    --[[ 
    This runs in two (three?) use-cases:
    - First, it runs on game entry from main menu -- in this case, it must set up for new game
    - Second, it runs on game entry from editor -- in this case, it can set up the new species 
        (in conjunction with stuff in editor, called on finish-click)
    - Third (possibly) it might run on load.  
    --]]
end

-- Override from System
function SpeciesSystem:update(_, milliseconds)
    self.timeSinceLastCycle = self.timeSinceLastCycle + milliseconds
    while self.timeSinceLastCycle > SPECIES_SIM_INTERVAL do
        -- do mutation-management here
        self.timeSinceLastCycle = self.timeSinceLastCycle - SPECIES_SIM_INTERVAL
    end
end<|MERGE_RESOLUTION|>--- conflicted
+++ resolved
@@ -41,14 +41,9 @@
             orgData = organelleData:get(""..i, nil)
             if orgData ~= nil then
                 organelle.name = orgData:get("name", "")
-<<<<<<< HEAD
-                organelle.q = orgData:get("q", 0)
-                organelle.r = orgData:get("r", 0)
-                organelle.rotation = orgData:get("rotation", 0)
-=======
                 organelle.q = tonumber(orgData:get("q", 0))
                 organelle.r = tonumber(orgData:get("r", 0))
->>>>>>> dad5c012
+				organelle.rotation = tonumber(orgData:get("rotation", 0))
             end
             self.organelles[i] = organelle
             i = i + 1
