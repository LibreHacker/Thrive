--- conflicted
+++ resolved
@@ -1091,13 +1091,7 @@
             </div>
            <div id="tipMsgEditor"></div>
           </div>
-<<<<<<< HEAD
-    </div>
+	  </div>
     </div>    
-=======
-	  </div>
-    </div>
->>>>>>> 4241929e
-    
   </body>
 </html>