{
    "default": {
        "name": "Epipelagic",
        "background": "ocean",
        "skybox": "Thrive_ocean_skybox",
        "skyboxLightIntensity": 0.5,
        "sunlight": {
		    "color": {
                "r": 1.0,
                "g": 1.0,
                "b": 1.0
			},
            "intensity": 0.0001,
            "direction": {
                "x": 0.55,
                "y": -0.3,
                "z": 0.75
            },
            "sourceRadius": 0.5
        },

        "chunks":{
            "floatingToxin": {
                "name": "Floating Hazard",
                "meshes": [{"mesh": "oxytoxy", "texture": "oxytoxy_fluid.png"}],
                "density": 0.00002,
                "dissolves": false,
                "radius": 1,
                "chunkScale": 1.0,
                "mass": 7,
                "size": 10000,
                "ventAmount": 3.0,
                "damages": 10.0,
                "deleteOnTouch": true,
                "compounds": {
                }
            },
            "ironSmallChunk": {
                "name": "Small Iron Chunk",
                "meshes": [{"mesh": "iron_rock_01", "texture": "iron_01.png"},
                           {"mesh": "iron_rock_02", "texture": "iron_01.png"},
                           {"mesh": "iron_03", "texture": "iron_01.png"},
                           {"mesh": "iron_04", "texture": "iron_01.png"}],
                "density": 0.00002,
                "dissolves": true,
                "radius": 1,
                "chunkScale": 1.0,
                "mass": 100,
                "size": 2,
                "ventAmount": 6.0,
                "damages": 0.0,
                "deleteOnTouch": false,
                "compounds": {
                    "iron": {
                        "amount": 200.0
                    }
                }
            },
            "ironBigChunk": {
                "name": "Big Iron Chunk",
                "meshes":  [{"mesh": "iron_05", "texture": "iron_01.png"}],
                "density": 0.00002,
                "dissolves": true,
                "radius": 10,
                "chunkScale": 1.0,
                "mass": 100,
                "size": 100,
                "ventAmount": 20.0,
                "damages": 0.0,
                "deleteOnTouch": false,
                "compounds": {
                    "iron": {
                        "amount": 60000.0
                    }
                }
            }
        },

		"averageTemperature": 8,

        "compounds": {
            "ammonia": {
                "amount": 200000,
                "density": 0.00002,
                "dissolved": 0.0
            },

            "glucose": {
                "amount": 250000,
                "density": 0.00002,
                "dissolved": 0.0
            },

            "phosphates": {
                "amount": 200000,
                "density": 0.00002,
                "dissolved": 0.0
            },

            "hydrogensulfide": {
                "amount": 225000,
                "density": 0.00002,
                "dissolved": 0.0
            },

            "oxygen": {
                "amount": 0,
                "density": 0.0,
                "dissolved": 0.21
            },

            "carbondioxide": {
                "amount": 0,
                "density": 0.0,
                "dissolved": 0.09
            },

            "nitrogen": {
                "amount": 0,
                "density": 0.0,
                "dissolved": 0.70
            }
        }
    },

    "aavolcanic_vent": {
        "name": "Volcanic vent",
        "background": "vent",
        "skybox": "Thrive_vent_skybox",
        "skyboxLightIntensity": 0.5,
        "sunlight": {
		    "color": {
                "r": 1.0,
                "g": 1.0,
                "b": 1.0
			},
            "intensity": 0.0001,
            "direction": {
                "x": 0.55,
                "y": -0.3,
                "z": 0.75
            },
            "sourceRadius": 0.5
        },

        "chunks":{
            "floatingToxin": {
                "name": "Floating Hazard",
                "meshes": [{"mesh": "oxytoxy", "texture": "oxytoxy_fluid.png"}],
                "density": 0.00002,
                "dissolves": false,
                "radius": 1,
                "chunkScale": 1.0,
                "mass": 7,
                "size": 10000,
                "ventAmount": 3.0,
                "damages": 10.0,
                "deleteOnTouch": true,
                "compounds": {
                }
            },
            "ironSmallChunk": {
                "name": "Small Iron Chunk",
                "meshes": [{"mesh": "iron_rock_01", "texture": "iron_01.png"},
                           {"mesh": "iron_rock_02", "texture": "iron_01.png"},
                           {"mesh": "iron_03", "texture": "iron_01.png"},
                           {"mesh": "iron_04", "texture": "iron_01.png"}],
                "density": 0.00002,
                "dissolves": true,
                "radius": 1,
                "chunkScale": 1.0,
                "mass": 100,
                "size": 2,
                "ventAmount": 6.0,
                "damages": 0.0,
                "deleteOnTouch": false,
                "compounds": {
                    "iron": {
                        "amount": 200.0
                    }
                }
            },
            "marineSnow": {
                "name": "Marine snow",
                "meshes": [{"mesh": "agent_gland", "texture": "oxytoxy_gland.png"},
                           {"mesh": "nucleus", "texture": "nucleus.png"},
                           {"mesh": "chloroplast", "texture": "chloroplast.png"},
                           {"mesh": "oxytoxy", "texture": "oxytoxy.png"},
                           {"mesh": "flagellum", "texture": "flagellum.png"},
                           {"mesh": "chemoplast", "texture": "chemoplast.png"},
                           {"mesh": "rhizoplast", "texture": "nitrogenplastid.png"},
                           {"mesh": "metabolosome", "texture": "metabolosome.png"},
                           {"mesh": "chromatophores", "texture": "chromatophores.png"},
                           {"mesh": "vacuole", "texture": "vacuole.png"},
                           {"mesh": "mitochondrion", "texture": "mitochondrion.png"},
                           {"mesh": "chemoproteins", "texture": "chemoproteins.png"},
                           {"mesh": "nitrogenase", "texture": "nitrogenase.png"},
                           {"mesh": "rusticyanin", "texture": "rusticyanin.png"}],
                "density": 0.00004,
                "dissolves": true,
                "radius": 1,
                "chunkScale": 1.0,
                "mass": 7,
                "size": 2,
                "ventAmount": 3.0,
                "damages": 0.0,
                "deleteOnTouch": false,
                "compounds": {
                    "atp": {
                        "amount": 100.0
                    },
                    "ammonia": {
                        "amount": 100.0
                    },
                    "phosphates": {
                        "amount": 100.0
                    },
                    "glucose": {
                        "amount": 100.0
                    }
                }
            },
            "ironBigChunk": {
                "name": "Big Iron Chunk",
                "meshes":  [{"mesh": "iron_05", "texture": "iron_01.png"}],
                "density": 0.00002,
                "dissolves": true,
                "radius": 10,
                "chunkScale": 1.0,
                "mass": 100,
                "size": 100,
                "ventAmount": 20.0,
                "damages": 0.0,
                "deleteOnTouch": false,
                "compounds": {
                    "iron": {
                        "amount": 60000.0
                    }
                }
            }
        },

		"averageTemperature": 98,

        "compounds": {
            "ammonia": {
                "amount": 200000,
                "density": 0.00002,
                "dissolved": 0.0
            },

            "glucose": {
                "amount": 250000,
                "density": 0.00002,
                "dissolved": 0.0
            },

            "phosphates": {
                "amount": 200000,
                "density": 0.00002,
                "dissolved": 0.0
            },

            "hydrogensulfide": {
                "amount": 300000,
                "density": 0.00004,
                "dissolved": 0.0
            },

            "oxygen": {
                "amount": 0,
                "density": 0.0,
                "dissolved": 0.21
            },

            "carbondioxide": {
                "amount": 0,
                "density": 0.0,
                "dissolved": 0.09
            },

            "nitrogen": {
                "amount": 0,
                "density": 0.0,
                "dissolved": 0.70
            }
        }
    },
    "tidepool": {
        "name": "Tidepool",
        "background": "tidepool",
        "skybox": "Thrive_tidepool_skybox",
        "skyboxLightIntensity": 0.5,
        "sunlight": {
		    "color": {
                "r": 1.0,
                "g": 1.0,
                "b": 1.0
			},
            "intensity": 0.0001,
            "direction": {
                "x": 0.55,
                "y": -0.3,
                "z": 0.75
            },
            "sourceRadius": 0.5
        },

        "chunks":{
            "floatingToxin": {
                "name": "Floating Hazard",
                "meshes": [{"mesh": "oxytoxy", "texture": "oxytoxy_fluid.png"}],
                "density": 0.00002,
                "dissolves": false,
                "radius": 1,
                "chunkScale": 1.0,
                "mass": 7,
                "size": 10000,
                "ventAmount": 3.0,
                "damages": 10.0,
                "deleteOnTouch": true,
                "compounds": {
                }
            },
            "ironSmallChunk": {
                "name": "Small Iron Chunk",
                "meshes": [{"mesh": "iron_rock_01", "texture": "iron_01.png"},
                           {"mesh": "iron_rock_02", "texture": "iron_01.png"},
                           {"mesh": "iron_03", "texture": "iron_01.png"},
                           {"mesh": "iron_04", "texture": "iron_01.png"}],
                "density": 0.00002,
                "dissolves": true,
                "radius": 1,
                "chunkScale": 1.0,
                "mass": 100,
                "size": 2,
                "ventAmount": 6.0,
                "damages": 0.0,
                "deleteOnTouch": false,
                "compounds": {
                    "iron": {
                        "amount": 200.0
                    }
                }
            },
            "ironBigChunk": {
                "name": "Big Iron Chunk",
                "meshes":  [{"mesh": "iron_05", "texture": "iron_01.png"}],
                "density": 0.00002,
                "dissolves": true,
                "radius": 10,
                "chunkScale": 1.0,
                "mass": 100,
                "size": 100,
                "ventAmount": 20.0,
                "damages": 0.0,
                "deleteOnTouch": false,
                "compounds": {
                    "iron": {
                        "amount": 60000.0
                    }
                }
            }
        },

		"averageTemperature": 23,

        "compounds": {
            "ammonia": {
                "amount": 200000,
                "density": 0.00002,
                "dissolved": 0.0
            },

            "glucose": {
                "amount": 250000,
                "density": 0.00002,
                "dissolved": 0.0
            },

            "phosphates": {
                "amount": 200000,
                "density": 0.00002,
                "dissolved": 0.0
            },

            "hydrogensulfide": {
                "amount": 225000,
                "density": 0.00002,
                "dissolved": 0.0
            },

            "oxygen": {
                "amount": 0,
                "density": 0.0,
                "dissolved": 0.21
            },

            "carbondioxide": {
                "amount": 0,
                "density": 0.0,
                "dissolved": 0.09
            },

            "nitrogen": {
                "amount": 0,
                "density": 0.0,
                "dissolved": 0.70
            }
        }
    },
    "bathypalagic": {
        "name": "Bathypalagic",
        "background": "bathypalagic",
        "skybox": "Thrive_bathy_skybox",
        "skyboxLightIntensity": 0.5,
        "sunlight": {
		    "color": {
                "r": 1.0,
                "g": 1.0,
                "b": 1.0
			},
            "intensity": 0.0001,
            "direction": {
                "x": 0.55,
                "y": -0.3,
                "z": 0.75
            },
            "sourceRadius": 0.5
        },

        "chunks":{
            "floatingToxin": {
                "name": "Floating Hazard",
                "meshes": [{"mesh": "oxytoxy", "texture": "oxytoxy_fluid.png"}],
                "density": 0.000015,
                "dissolves": false,
                "radius": 1,
                "chunkScale": 1.0,
                "mass": 7,
                "size": 10000,
                "ventAmount": 3.0,
                "damages": 10.0,
                "deleteOnTouch": true,
                "compounds": {
                }
            },
            "ironSmallChunk": {
                "name": "Small Iron Chunk",
                "meshes": [{"mesh": "iron_rock_01", "texture": "iron_01.png"},
                           {"mesh": "iron_rock_02", "texture": "iron_01.png"},
                           {"mesh": "iron_03", "texture": "iron_01.png"},
                           {"mesh": "iron_04", "texture": "iron_01.png"}],
                "density": 0.000015,
                "dissolves": true,
                "radius": 1,
                "chunkScale": 1.0,
                "mass": 100,
                "size": 2,
                "ventAmount": 6.0,
                "damages": 0.0,
                "deleteOnTouch": false,
                "compounds": {
                    "iron": {
                        "amount": 200.0
                    }
                }
            },
            "ironBigChunk": {
                "name": "Big Iron Chunk",
                "meshes":  [{"mesh": "iron_05", "texture": "iron_01.png"}],
                "density": 0.000015,
                "dissolves": true,
                "radius": 10,
                "chunkScale": 1.0,
                "mass": 100,
                "size": 100,
                "ventAmount": 20.0,
                "damages": 0.0,
                "deleteOnTouch": false,
                "compounds": {
                    "iron": {
                        "amount": 60000.0
                    }
                }
            },
            "marineSnow": {
                "name": "Marine snow",
                "meshes": [{"mesh": "agent_gland", "texture": "oxytoxy_gland.png"},
                           {"mesh": "nucleus", "texture": "nucleus.png"},
                           {"mesh": "chloroplast", "texture": "chloroplast.png"},
                           {"mesh": "oxytoxy", "texture": "oxytoxy.png"},
                           {"mesh": "flagellum", "texture": "flagellum.png"},
                           {"mesh": "chemoplast", "texture": "chemoplast.png"},
                           {"mesh": "rhizoplast", "texture": "nitrogenplastid.png"},
                           {"mesh": "metabolosome", "texture": "metabolosome.png"},
                           {"mesh": "chromatophores", "texture": "chromatophores.png"},
                           {"mesh": "vacuole", "texture": "vacuole.png"},
                           {"mesh": "mitochondrion", "texture": "mitochondrion.png"},
                           {"mesh": "chemoproteins", "texture": "chemoproteins.png"},
                           {"mesh": "nitrogenase", "texture": "nitrogenase.png"},
                           {"mesh": "rusticyanin", "texture": "rusticyanin.png"}],
                "density": 0.0002,
                "dissolves": true,
                "radius": 1,
                "chunkScale": 1.0,
                "mass": 7,
                "size": 2,
                "ventAmount": 3.0,
                "damages": 0.0,
                "deleteOnTouch": false,
                "compounds": {
                    "atp": {
                        "amount": 100.0
                    },
                    "ammonia": {
                        "amount": 100.0
                    },
                    "phosphates": {
                        "amount": 100.0
                    },
                    "glucose": {
                        "amount": 100.0
                    }
                }
            }
        },

		"averageTemperature": 4,
        "compounds": {
            "ammonia": {
                "amount": 200000,
                "density": 0.00002,
                "dissolved": 0.0
            },

            "glucose": {
                "amount": 250000,
                "density": 0.00002,
                "dissolved": 0.0
            },

            "phosphates": {
                "amount": 200000,
                "density": 0.00002,
                "dissolved": 0.0
            },

            "hydrogensulfide": {
                "amount": 225000,
                "density": 0.00002,
                "dissolved": 0.0
            },

            "oxygen": {
                "amount": 0,
                "density": 0.0,
                "dissolved": 0.21
            },

            "carbondioxide": {
                "amount": 0,
                "density": 0.0,
                "dissolved": 0.09
            },

            "nitrogen": {
                "amount": 0,
                "density": 0.0,
                "dissolved": 0.70
            }
        }
    },
 "abyssopelagic": {
        "name": "Abyssopelagic",
        "background": "abyssopelagic",
        "skybox": "Thrive_abyss_skybox",
        "skyboxLightIntensity": 0.5,
        "sunlight": {
		    "color": {
                "r": 1.0,
                "g": 1.0,
                "b": 1.0
			},
            "intensity": 0.0001,
            "direction": {
                "x": 0.55,
                "y": -0.3,
                "z": 0.75
            },
            "sourceRadius": 0.5
        },

        "chunks":{
            "floatingToxin": {
                "name": "Floating Hazard",
                "meshes": [{"mesh": "oxytoxy", "texture": "oxytoxy_fluid.png"}],
                "density": 0.00002,
                "dissolves": false,
                "radius": 1,
                "chunkScale": 1.0,
                "mass": 7,
                "size": 10000,
                "ventAmount": 3.0,
                "damages": 10.0,
                "deleteOnTouch": true,
                "compounds": {
                }
            },
            "ironSmallChunk": {
                "name": "Small Iron Chunk",
                "meshes": [{"mesh": "iron_rock_01", "texture": "iron_01.png"},
                           {"mesh": "iron_rock_02", "texture": "iron_01.png"},
                           {"mesh": "iron_03", "texture": "iron_01.png"},
                           {"mesh": "iron_04", "texture": "iron_01.png"}],
                "density": 0.00002,
                "dissolves": true,
                "radius": 1,
                "chunkScale": 1.0,
                "mass": 100,
                "size": 2,
                "ventAmount": 6.0,
                "damages": 0.0,
                "deleteOnTouch": false,
                "compounds": {
                    "iron": {
                        "amount": 200.0
                    }
                }
            },
            "ironBigChunk": {
                "name": "Big Iron Chunk",
                "meshes":  [{"mesh": "iron_05", "texture": "iron_01.png"}],
                "density": 0.00002,
                "dissolves": true,
                "radius": 10,
                "chunkScale": 1.0,
                "mass": 100,
                "size": 100,
                "ventAmount": 20.0,
                "damages": 0.0,
                "deleteOnTouch": false,
                "compounds": {
                    "iron": {
                        "amount": 60000.0
                    }
                }
            },
            "marineSnow": {
                "name": "Marine snow",
                "meshes": [{"mesh": "agent_gland", "texture": "oxytoxy_gland.png"},
                           {"mesh": "nucleus", "texture": "nucleus.png"},
                           {"mesh": "chloroplast", "texture": "chloroplast.png"},
                           {"mesh": "oxytoxy", "texture": "oxytoxy.png"},
                           {"mesh": "flagellum", "texture": "flagellum.png"},
                           {"mesh": "chemoplast", "texture": "chemoplast.png"},
                           {"mesh": "rhizoplast", "texture": "nitrogenplastid.png"},
                           {"mesh": "metabolosome", "texture": "metabolosome.png"},
                           {"mesh": "chromatophores", "texture": "chromatophores.png"},
                           {"mesh": "vacuole", "texture": "vacuole.png"},
                           {"mesh": "mitochondrion", "texture": "mitochondrion.png"},
                           {"mesh": "chemoproteins", "texture": "chemoproteins.png"},
                           {"mesh": "nitrogenase", "texture": "nitrogenase.png"},
                           {"mesh": "rusticyanin", "texture": "rusticyanin.png"}],
                "density": 0.00002,
                "dissolves": true,
                "radius": 1,
                "chunkScale": 1.0,
                "mass": 7,
                "size": 2,
                "ventAmount": 3.0,
                "damages": 0.0,
                "deleteOnTouch": false,
                "compounds": {
                    "atp": {
                        "amount": 100.0
                    },
                    "ammonia": {
                        "amount": 100.0
                    },
                    "phosphates": {
                        "amount": 100.0
                    },
                    "glucose": {
                        "amount": 100.0
                    }
                }
            }
        },

		"averageTemperature": 2,
        "compounds": {
            "ammonia": {
                "amount": 200000,
                "density": 0.00002,
                "dissolved": 0.0
            },

            "glucose": {
                "amount": 250000,
                "density": 0.00002,
                "dissolved": 0.0
            },

            "phosphates": {
                "amount": 200000,
                "density": 0.00002,
                "dissolved": 0.0
            },

            "hydrogensulfide": {
                "amount": 225000,
                "density": 0.00002,
                "dissolved": 0.0
            },

            "oxygen": {
                "amount": 0,
                "density": 0.0,
                "dissolved": 0.21
            },

            "carbondioxide": {
                "amount": 0,
                "density": 0.0,
                "dissolved": 0.09
            },

            "nitrogen": {
                "amount": 0,
                "density": 0.0,
                "dissolved": 0.70
            }
        }
    },

    "mesopelagic": {
        "name": "Mesopelagic",
        "background": "mesopelagic",
        "skybox": "Thrive_meso_skybox",
        "skyboxLightIntensity": 0.5,
        "sunlight": {
		    "color": {
                "r": 1.0,
                "g": 1.0,
                "b": 1.0
			},
            "intensity": 0.0001,
            "direction": {
                "x": 0.55,
                "y": -0.3,
                "z": 0.75
            },
            "sourceRadius": 0.5
        },

        "chunks":{
            "floatingToxin": {
                "name": "Floating Hazard",
                "meshes": [{"mesh": "oxytoxy", "texture": "oxytoxy_fluid.png"}],
                "density": 0.00002,
                "dissolves": false,
                "radius": 1,
                "chunkScale": 1.0,
                "mass": 7,
                "size": 10000,
                "ventAmount": 3.0,
                "damages": 10.0,
                "deleteOnTouch": true,
                "compounds": {
                }
            },
            "ironSmallChunk": {
                "name": "Small Iron Chunk",
                "meshes": [{"mesh": "iron_rock_01", "texture": "iron_01.png"},
                           {"mesh": "iron_rock_02", "texture": "iron_01.png"},
                           {"mesh": "iron_03", "texture": "iron_01.png"},
                           {"mesh": "iron_04", "texture": "iron_01.png"}],
                "density": 0.00002,
                "dissolves": true,
                "radius": 1,
                "chunkScale": 1.0,
                "mass": 100,
                "size": 2,
                "ventAmount": 6.0,
                "damages": 0.0,
                "deleteOnTouch": false,
                "compounds": {
                    "iron": {
                        "amount": 200.0
                    }
                }
            },
            "ironBigChunk": {
                "name": "Big Iron Chunk",
                "meshes":  [{"mesh": "iron_05", "texture": "iron_01.png"}],
                "density": 0.00002,
                "dissolves": true,
                "radius": 10,
                "chunkScale": 1.0,
                "mass": 100,
                "size": 100,
                "ventAmount": 20.0,
                "damages": 0.0,
                "deleteOnTouch": false,
                "compounds": {
                    "iron": {
                        "amount": 60000.0
                    }
                }
            },
            "marineSnow": {
                "name": "Marine snow",
                "meshes": [{"mesh": "agent_gland", "texture": "oxytoxy_gland.png"},
                           {"mesh": "nucleus", "texture": "nucleus.png"},
                           {"mesh": "chloroplast", "texture": "chloroplast.png"},
                           {"mesh": "oxytoxy", "texture": "oxytoxy.png"},
                           {"mesh": "flagellum", "texture": "flagellum.png"},
                           {"mesh": "chemoplast", "texture": "chemoplast.png"},
                           {"mesh": "rhizoplast", "texture": "nitrogenplastid.png"},
                           {"mesh": "metabolosome", "texture": "metabolosome.png"},
                           {"mesh": "chromatophores", "texture": "chromatophores.png"},
                           {"mesh": "vacuole", "texture": "vacuole.png"},
                           {"mesh": "mitochondrion", "texture": "mitochondrion.png"},
                           {"mesh": "chemoproteins", "texture": "chemoproteins.png"},
                           {"mesh": "nitrogenase", "texture": "nitrogenase.png"},
                           {"mesh": "rusticyanin", "texture": "rusticyanin.png"}],
                "density": 0.00002,
                "dissolves": true,
                "radius": 1,
                "chunkScale": 1.0,
                "mass": 7,
                "size": 2,
                "ventAmount": 3.0,
                "damages": 0.0,
                "deleteOnTouch": false,
                "compounds": {
                    "atp": {
                        "amount": 100.0
                    },
                    "ammonia": {
                        "amount": 100.0
                    },
                    "phosphates": {
                        "amount": 100.0
                    },
                    "glucose": {
                        "amount": 100.0
                    }
                }
            }
        },

		"averageTemperature": 2,
        "compounds": {
            "ammonia": {
                "amount": 200000,
                "density": 0.00002,
                "dissolved": 0.0
            },

            "glucose": {
                "amount": 250000,
                "density": 0.00002,
                "dissolved": 0.0
            },

            "phosphates": {
                "amount": 200000,
                "density": 0.00002,
                "dissolved": 0.0
            },

            "hydrogensulfide": {
                "amount": 225000,
                "density": 0.00002,
                "dissolved": 0.0
            },

            "oxygen": {
                "amount": 0,
                "density": 0.0,
                "dissolved": 0.21
            },

            "carbondioxide": {
                "amount": 0,
                "density": 0.0,
                "dissolved": 0.09
            },

            "nitrogen": {
                "amount": 0,
                "density": 0.0,
                "dissolved": 0.70
            }
        }
    },

    "coastal": {
        "name": "Coastal",
        "background": "coastal",
        "skybox": "Thrive_shallow_skybox",
        "skyboxLightIntensity": 0.5,
        "sunlight": {
		    "color": {
                "r": 1.0,
                "g": 1.0,
                "b": 1.0
			},
            "intensity": 0.0001,
            "direction": {
                "x": 0.55,
                "y": -0.3,
                "z": 0.75
            },
            "sourceRadius": 0.5
        },

        "chunks":{
            "floatingToxin": {
                "name": "Floating Hazard",
                "meshes": [{"mesh": "oxytoxy", "texture": "oxytoxy_fluid.png"}],
                "density": 0.00002,
                "dissolves": false,
                "radius": 1,
                "chunkScale": 1.0,
                "mass": 7,
                "size": 10000,
                "ventAmount": 3.0,
                "damages": 10.0,
                "deleteOnTouch": true,
                "compounds": {
                }
            },
            "ironSmallChunk": {
                "name": "Small Iron Chunk",
                "meshes": [{"mesh": "iron_rock_01", "texture": "iron_01.png"},
                           {"mesh": "iron_rock_02", "texture": "iron_01.png"},
                           {"mesh": "iron_03", "texture": "iron_01.png"},
                           {"mesh": "iron_04", "texture": "iron_01.png"}],
                "density": 0.00002,
                "dissolves": true,
                "radius": 1,
                "chunkScale": 1.0,
                "mass": 100,
                "size": 2,
                "ventAmount": 6.0,
                "damages": 0.0,
                "deleteOnTouch": false,
                "compounds": {
                    "iron": {
                        "amount": 200.0
                    }
                }
            },
            "ironBigChunk": {
                "name": "Big Iron Chunk",
                "meshes":  [{"mesh": "iron_05", "texture": "iron_01.png"}],
                "density": 0.00002,
                "dissolves": true,
                "radius": 10,
                "chunkScale": 1.0,
                "mass": 100,
                "size": 100,
                "ventAmount": 20.0,
                "damages": 0.0,
                "deleteOnTouch": false,
                "compounds": {
                    "iron": {
                        "amount": 60000.0
                    }
                }
            }
        },

		"averageTemperature": 17,
        "compounds": {
            "ammonia": {
                "amount": 200000,
                "density": 0.00002,
                "dissolved": 0.0
            },

            "glucose": {
                "amount": 250000,
                "density": 0.00002,
                "dissolved": 0.0
            },

            "phosphates": {
                "amount": 200000,
                "density": 0.00002,
                "dissolved": 0.0
            },

            "hydrogensulfide": {
                "amount": 225000,
                "density": 0.00002,
                "dissolved": 0.0
            },

            "oxygen": {
                "amount": 0,
                "density": 0.0,
                "dissolved": 0.21
            },

            "carbondioxide": {
                "amount": 0,
                "density": 0.0,
                "dissolved": 0.09
            },

            "nitrogen": {
                "amount": 0,
                "density": 0.0,
                "dissolved": 0.70
            }
        }
    },

	"underwater_cave": {
        "name": "UnderwaterCave",
        "background": "cave",
        "skybox": "Thrive_cave_skybox",
        "skyboxLightIntensity": 0.5,
        "sunlight": {
		    "color": {
                "r": 1.0,
                "g": 1.0,
                "b": 1.0
			},
            "intensity": 0.0001,
            "direction": {
                "x": 0.55,
                "y": -0.3,
                "z": 0.75
            },
            "sourceRadius": 0.5
        },

        "chunks":{
            "floatingToxin": {
                "name": "Floating Hazard",
                "meshes": [{"mesh": "oxytoxy", "texture": "oxytoxy_fluid.png"}],
                "density": 0.0002,
                "dissolves": false,
                "radius": 1,
                "chunkScale": 1.0,
                "mass": 7,
                "size": 10000,
                "ventAmount": 3.0,
                "damages": 10.0,
                "deleteOnTouch": true,
                "compounds": {
                }
            },
            "ironSmallChunk": {
                "name": "Small Iron Chunk",
                "meshes": [{"mesh": "iron_rock_01", "texture": "iron_01.png"},
                           {"mesh": "iron_rock_02", "texture": "iron_01.png"},
                           {"mesh": "iron_03", "texture": "iron_01.png"},
                           {"mesh": "iron_04", "texture": "iron_01.png"}],
                "density": 0.00006,
                "dissolves": true,
                "radius": 1,
                "chunkScale": 1.0,
                "mass": 100,
                "size": 2,
                "ventAmount": 6.0,
                "damages": 0.0,
                "deleteOnTouch": false,
                "compounds": {
                    "iron": {
                        "amount": 200.0
                    }
                }
            },
            "ironBigChunk": {
                "name": "Big Iron Chunk",
                "meshes":  [{"mesh": "iron_05", "texture": "iron_01.png"}],
                "density": 0.00006,
                "dissolves": true,
                "radius": 10,
                "chunkScale": 1.0,
                "mass": 100,
                "size": 100,
                "ventAmount": 20.0,
                "damages": 0.0,
                "deleteOnTouch": false,
                "compounds": {
                    "iron": {
                        "amount": 60000.0
                    }
                }
            }
        },

		"averageTemperature": 23,
        "compounds": {
            "ammonia": {
                "amount": 200000,
                "density": 0.00002,
                "dissolved": 0.0
            },

            "glucose": {
                "amount": 250000,
                "density": 0.00002,
                "dissolved": 0.0
            },

            "phosphates": {
                "amount": 200000,
                "density": 0.00002,
                "dissolved": 0.0
            },

            "hydrogensulfide": {
                "amount": 225000,
                "density": 0.00002,
                "dissolved": 0.0
            },

            "oxygen": {
                "amount": 0,
                "density": 0.0,
                "dissolved": 0.21
            },

            "carbondioxide": {
                "amount": 0,
                "density": 0.0,
                "dissolved": 0.09
            },

            "nitrogen": {
                "amount": 0,
                "density": 0.0,
                "dissolved": 0.70
            }
        }
    },

	"ice_shelf": {
        "name": "IceShelf",
        "background": "iceshelf",
        "skybox": "Thrive_iceshelf_skybox",
        "skyboxLightIntensity": 0.5,
        "sunlight": {
		    "color": {
                "r": 1.0,
                "g": 1.0,
                "b": 1.0
			},
            "intensity": 0.0001,
            "direction": {
                "x": 0.55,
                "y": -0.3,
                "z": 0.75
            },
            "sourceRadius": 0.5
        },

        "chunks":{
            "floatingToxin": {
                "name": "Floating Hazard",
                "meshes": [{"mesh": "oxytoxy", "texture": "oxytoxy_fluid.png"}],
                "density": 0.00002,
                "dissolves": false,
                "radius": 1,
                "chunkScale": 1.0,
                "mass": 7,
                "size": 10000,
                "ventAmount": 3.0,
                "damages": 10.0,
                "deleteOnTouch": true,
                "compounds": {
                }
            },
            "ironSmallChunk": {
                "name": "Small Iron Chunk",
                "meshes": [{"mesh": "iron_rock_01", "texture": "iron_01.png"},
                           {"mesh": "iron_rock_02", "texture": "iron_01.png"},
                           {"mesh": "iron_03", "texture": "iron_01.png"},
                           {"mesh": "iron_04", "texture": "iron_01.png"}],
                "density": 0.00002,
                "dissolves": true,
                "radius": 1,
                "chunkScale": 1.0,
                "mass": 100,
                "size": 2,
                "ventAmount": 6.0,
                "damages": 0.0,
                "deleteOnTouch": false,
                "compounds": {
                    "iron": {
                        "amount": 200.0
                    }
                }
            },
<<<<<<< HEAD
=======
            // "iceCrystal": {
            //     "name": "Ice Crystal",
            //     "meshes": [{"mesh": "ice_crystal", "texture": "ice_crystal.png"},
            //                {"mesh": "icecrystal", "texture": "icecrystal.png"}],
            //     "density": 0.0001,
            //     "dissolves": false,
            //     "radius": 1,
            //     "chunkScale": 1.0,
            //     "mass": 100,
            //     "size": 1000,
            //     "ventAmount": 3.0,
            //     "damages": 0.5,
            //     "deleteOnTouch": false,
            //     "compounds": {
            //     }
            // },
            // "gianticeCrystal": {
            //     "name": "Giant Ice Crystal",
            //     "meshes": [{"mesh": "ice_crystal", "texture": "ice_crystal.png"},
            //                {"mesh": "icecrystal", "texture": "icecrystal.png"}],
            //     "density": 0.0001,
            //     "dissolves": false,
            //     "radius": 5,
            //     "chunkScale": 5.0,
            //     "mass": 100,
            //     "size": 1000,
            //     "ventAmount": 3.0,
            //     "damages": 0.5,
            //     "deleteOnTouch": false,
            //     "compounds": {
            //     }
            // },
>>>>>>> 827bb6ce
            "ironBigChunk": {
                "name": "Big Iron Chunk",
                "meshes":  [{"mesh": "iron_05", "texture": "iron_01.png"}],
                "density": 0.00002,
                "dissolves": true,
                "radius": 10,
                "chunkScale": 1.0,
                "mass": 100,
                "size": 100,
                "ventAmount": 20.0,
                "damages": 0.0,
                "deleteOnTouch": false,
                "compounds": {
                    "iron": {
                        "amount": 60000.0
                    }
                }
            }
        },

		"averageTemperature": -1,

        "compounds": {
            "ammonia": {
                "amount": 200000,
                "density": 0.00002,
                "dissolved": 0.0
            },

            "glucose": {
                "amount": 250000,
                "density": 0.00002,
                "dissolved": 0.0
            },

            "phosphates": {
                "amount": 200000,
                "density": 0.00002,
                "dissolved": 0.0
            },

            "hydrogensulfide": {
                "amount": 225000,
                "density": 0.00002,
                "dissolved": 0.0
            },

            "oxygen": {
                "amount": 0,
                "density": 0.0,
                "dissolved": 0.21
            },

            "carbondioxide": {
                "amount": 0,
                "density": 0.0,
                "dissolved": 0.09
            },

            "nitrogen": {
                "amount": 0,
                "density": 0.0,
                "dissolved": 0.70
            }
        }
    },

    "estuary": {
        "name": "Estuary",
        "background": "estuary",
        "skybox": "Thrive_estuary_skybox",
        "skyboxLightIntensity": 0.5,
        "sunlight": {
		    "color": {
                "r": 1.0,
                "g": 1.0,
                "b": 1.0
			},
            "intensity": 0.0001,
            "direction": {
                "x": 0.55,
                "y": -0.3,
                "z": 0.75
            },
            "sourceRadius": 0.5
        },

        "chunks":{
            "floatingToxin": {
                "name": "Floating Hazard",
                "meshes": [{"mesh": "oxytoxy", "texture": "oxytoxy_fluid.png"}],
                "density": 0.00002,
                "dissolves": false,
                "radius": 1,
                "chunkScale": 1.0,
                "mass": 7,
                "size": 10000,
                "ventAmount": 3.0,
                "damages": 10.0,
                "deleteOnTouch": true,
                "compounds": {
                }
            },
            "ironSmallChunk": {
                "name": "Small Iron Chunk",
                "meshes": [{"mesh": "iron_rock_01", "texture": "iron_01.png"},
                           {"mesh": "iron_rock_02", "texture": "iron_01.png"},
                           {"mesh": "iron_03", "texture": "iron_01.png"},
                           {"mesh": "iron_04", "texture": "iron_01.png"}],
                "density": 0.00002,
                "dissolves": true,
                "radius": 1,
                "chunkScale": 1.0,
                "mass": 100,
                "size": 2,
                "ventAmount": 6.0,
                "damages": 0.0,
                "deleteOnTouch": false,
                "compounds": {
                    "iron": {
                        "amount": 200.0
                    }
                }
            },
            "ironBigChunk": {
                "name": "Big Iron Chunk",
                "meshes":  [{"mesh": "iron_05", "texture": "iron_01.png"}],
                "density": 0.00002,
                "dissolves": true,
                "radius": 10,
                "chunkScale": 1.0,
                "mass": 100,
                "size": 100,
                "ventAmount": 20.0,
                "damages": 0.0,
                "deleteOnTouch": false,
                "compounds": {
                    "iron": {
                        "amount": 60000.0
                    }
                }
            }
        },

		"averageTemperature": 17,

        "compounds": {
            "ammonia": {
                "amount": 200000,
                "density": 0.00002,
                "dissolved": 0.0
            },

            "glucose": {
                "amount": 250000,
                "density": 0.00002,
                "dissolved": 0.0
            },

            "phosphates": {
                "amount": 200000,
                "density": 0.00002,
                "dissolved": 0.0
            },

            "hydrogensulfide": {
                "amount": 225000,
                "density": 0.00002,
                "dissolved": 0.0
            },

            "oxygen": {
                "amount": 0,
                "density": 0.0,
                "dissolved": 0.21
            },

            "carbondioxide": {
                "amount": 0,
                "density": 0.0,
                "dissolved": 0.09
            },

            "nitrogen": {
                "amount": 0,
                "density": 0.0,
                "dissolved": 0.78
            }
        }
    },

    "seafloor": {
        "name": "Sea Floor",
        "background": "seafloor",
        "skybox": "Thrive_seafloor_skybox",
        "skyboxLightIntensity": 0.5,
        "sunlight": {
		    "color": {
                "r": 1.0,
                "g": 1.0,
                "b": 1.0
			},
            "intensity": 0.0001,
            "direction": {
                "x": 0.55,
                "y": -0.3,
                "z": 0.75
            },
            "sourceRadius": 0.5
        },

        "chunks":{
            "floatingToxin": {
                "name": "Floating Hazard",
                "meshes": [{"mesh": "oxytoxy", "texture": "oxytoxy_fluid.png"}],
                "density": 0.00002,
                "dissolves": false,
                "radius": 1,
                "chunkScale": 1.0,
                "mass": 7,
                "size": 10000,
                "ventAmount": 3.0,
                "damages": 10.0,
                "deleteOnTouch": true,
                "compounds": {
                }
            },
            "ironSmallChunk": {
                "name": "Small Iron Chunk",
                "meshes": [{"mesh": "iron_rock_01", "texture": "iron_01.png"},
                           {"mesh": "iron_rock_02", "texture": "iron_01.png"},
                           {"mesh": "iron_03", "texture": "iron_01.png"},
                           {"mesh": "iron_04", "texture": "iron_01.png"}],
                "density": 0.00002,
                "dissolves": true,
                "radius": 1,
                "chunkScale": 1.0,
                "mass": 100,
                "size": 2,
                "ventAmount": 6.0,
                "damages": 0.0,
                "deleteOnTouch": false,
                "compounds": {
                    "iron": {
                        "amount": 200.0
                    }
                }
            },
            "ironBigChunk": {
                "name": "Big Iron Chunk",
                "meshes":  [{"mesh": "iron_05", "texture": "iron_01.png"}],
                "density": 0.00002,
                "dissolves": true,
                "radius": 10,
                "chunkScale": 1.0,
                "mass": 100,
                "size": 100,
                "ventAmount": 20.0,
                "damages": 0.0,
                "deleteOnTouch": false,
                "compounds": {
                    "iron": {
                        "amount": 60000.0
                    }
                }
            },
            "marineSnow": {
                "name": "Marine snow",
                "meshes": [{"mesh": "agent_gland", "texture": "oxytoxy_gland.png"},
                           {"mesh": "nucleus", "texture": "nucleus.png"},
                           {"mesh": "chloroplast", "texture": "chloroplast.png"},
                           {"mesh": "oxytoxy", "texture": "oxytoxy.png"},
                           {"mesh": "flagellum", "texture": "flagellum.png"},
                           {"mesh": "chemoplast", "texture": "chemoplast.png"},
                           {"mesh": "rhizoplast", "texture": "nitrogenplastid.png"},
                           {"mesh": "metabolosome", "texture": "metabolosome.png"},
                           {"mesh": "chromatophores", "texture": "chromatophores.png"},
                           {"mesh": "vacuole", "texture": "vacuole.png"},
                           {"mesh": "mitochondrion", "texture": "mitochondrion.png"},
                           {"mesh": "chemoproteins", "texture": "chemoproteins.png"},
                           {"mesh": "nitrogenase", "texture": "nitrogenase.png"},
                           {"mesh": "rusticyanin", "texture": "rusticyanin.png"}],
                "density": 0.00004,
                "dissolves": true,
                "radius": 1,
                "chunkScale": 1.0,
                "mass": 7,
                "size": 2,
                "ventAmount": 3.0,
                "damages": 0.0,
                "deleteOnTouch": false,
                "compounds": {
                    "atp": {
                        "amount": 100.0
                    },
                    "ammonia": {
                        "amount": 100.0
                    },
                    "phosphates": {
                        "amount": 100.0
                    },
                    "glucose": {
                        "amount": 100.0
                    }
                }
            }
        },

		"averageTemperature": 4,
        "compounds": {
            "ammonia": {
                "amount": 200000,
                "density": 0.00002,
                "dissolved": 0.0
            },

            "glucose": {
                "amount": 250000,
                "density": 0.00002,
                "dissolved": 0.0
            },

            "phosphates": {
                "amount": 200000,
                "density": 0.00002,
                "dissolved": 0.0
            },

            "hydrogensulfide": {
                "amount": 225000,
                "density": 0.00002,
                "dissolved": 0.0
            },

            "oxygen": {
                "amount": 0,
                "density": 0.0,
                "dissolved": 0.21
            },

            "carbondioxide": {
                "amount": 0,
                "density": 0.0,
                "dissolved": 0.09
            },

            "nitrogen": {
                "amount": 0,
                "density": 0.0,
                "dissolved": 0.70
            }
        }
    }
}<|MERGE_RESOLUTION|>--- conflicted
+++ resolved
@@ -1200,41 +1200,6 @@
                     }
                 }
             },
-<<<<<<< HEAD
-=======
-            // "iceCrystal": {
-            //     "name": "Ice Crystal",
-            //     "meshes": [{"mesh": "ice_crystal", "texture": "ice_crystal.png"},
-            //                {"mesh": "icecrystal", "texture": "icecrystal.png"}],
-            //     "density": 0.0001,
-            //     "dissolves": false,
-            //     "radius": 1,
-            //     "chunkScale": 1.0,
-            //     "mass": 100,
-            //     "size": 1000,
-            //     "ventAmount": 3.0,
-            //     "damages": 0.5,
-            //     "deleteOnTouch": false,
-            //     "compounds": {
-            //     }
-            // },
-            // "gianticeCrystal": {
-            //     "name": "Giant Ice Crystal",
-            //     "meshes": [{"mesh": "ice_crystal", "texture": "ice_crystal.png"},
-            //                {"mesh": "icecrystal", "texture": "icecrystal.png"}],
-            //     "density": 0.0001,
-            //     "dissolves": false,
-            //     "radius": 5,
-            //     "chunkScale": 5.0,
-            //     "mass": 100,
-            //     "size": 1000,
-            //     "ventAmount": 3.0,
-            //     "damages": 0.5,
-            //     "deleteOnTouch": false,
-            //     "compounds": {
-            //     }
-            // },
->>>>>>> 827bb6ce
             "ironBigChunk": {
                 "name": "Big Iron Chunk",
                 "meshes":  [{"mesh": "iron_05", "texture": "iron_01.png"}],
