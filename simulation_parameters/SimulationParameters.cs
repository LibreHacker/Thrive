--- conflicted
+++ resolved
@@ -17,6 +17,7 @@
     private readonly Dictionary<string, Compound> compounds;
     private readonly Dictionary<string, OrganelleDefinition> organelles;
     private readonly Dictionary<string, MusicCategory> musicCategories;
+    private readonly Dictionary<string, HelpTexts> helpTexts;
 
     // These are for mutations to be able to randomly pick items in a weighted manner
     private List<OrganelleDefinition> prokaryoticOrganelles;
@@ -24,16 +25,6 @@
     private List<OrganelleDefinition> eukaryoticOrganelles;
     private float eukaryoticOrganellesChance;
 
-<<<<<<< HEAD
-=======
-    private Dictionary<string, MusicCategory> musicCategories;
-    private Dictionary<string, HelpTexts> helpTexts;
-
-    static SimulationParameters()
-    {
-    }
-
->>>>>>> e11241fd
     /// <summary>
     ///   Loads the simulation configuration parameters from JSON files
     /// </summary>
